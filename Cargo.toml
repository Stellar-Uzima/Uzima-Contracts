[workspace]
resolver = "2"
members = [
    "contracts/*",
]

[workspace.package]
version = "0.1.0"
edition = "2021"
authors = ["Your Name <your.email@example.com>"]
license = "MIT"
repository = "https://github.com/yourusername/soroban-project"

#[workspace.dependencies]
#stellar-xdr = { version = "20.0.0", default-features = false, features = [] }
#soroban-sdk = { version = "20.0.0", default-features = false }
#soroban-cli = "20.0.0"

[workspace.dependencies]
<<<<<<< HEAD
stellar-xdr = "21"
soroban-sdk = "21"
=======
soroban-sdk = { version = "20.5.0", default-features = false }
soroban-cli = "20.0.0"
>>>>>>> f334d0a8

# Force compatible versions to fix stellar-xdr dependency conflicts
arbitrary = "=1.3.2"
derive_arbitrary = "=1.3.2"

[profile.release]
opt-level = "z"
overflow-checks = true
debug = 0
strip = "symbols"
debug-assertions = false
panic = "abort"
codegen-units = 1
lto = true

[profile.release-with-logs]
inherits = "release"
debug-assertions = true
<|MERGE_RESOLUTION|>--- conflicted
+++ resolved
@@ -11,19 +11,9 @@
 license = "MIT"
 repository = "https://github.com/yourusername/soroban-project"
 
-#[workspace.dependencies]
-#stellar-xdr = { version = "20.0.0", default-features = false, features = [] }
-#soroban-sdk = { version = "20.0.0", default-features = false }
-#soroban-cli = "20.0.0"
-
 [workspace.dependencies]
-<<<<<<< HEAD
-stellar-xdr = "21"
-soroban-sdk = "21"
-=======
 soroban-sdk = { version = "20.5.0", default-features = false }
 soroban-cli = "20.0.0"
->>>>>>> f334d0a8
 
 # Force compatible versions to fix stellar-xdr dependency conflicts
 arbitrary = "=1.3.2"
@@ -41,4 +31,4 @@
 
 [profile.release-with-logs]
 inherits = "release"
-debug-assertions = true
+debug-assertions = true