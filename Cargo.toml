[workspace]
resolver = "2"
members = [
    "contracts/*",
]

[workspace.package]
version = "0.1.0"
edition = "2021"
authors = ["Your Name <your.email@example.com>"]
license = "MIT"
repository = "https://github.com/yourusername/soroban-project"

[workspace.dependencies]
<<<<<<< HEAD
soroban-sdk = { version = "20.0.0" }
=======
soroban-sdk = { version = "20.5.0", default-features = false }
>>>>>>> d5135faf
soroban-cli = "20.0.0"

# Force compatible versions to fix stellar-xdr dependency conflicts
arbitrary = "=1.3.2"
derive_arbitrary = "=1.3.2"

[profile.release]
opt-level = "z"
overflow-checks = true
debug = 0
strip = "symbols"
debug-assertions = false
panic = "abort"
codegen-units = 1
lto = true

[profile.release-with-logs]
inherits = "release"
debug-assertions = true<|MERGE_RESOLUTION|>--- conflicted
+++ resolved
@@ -12,11 +12,7 @@
 repository = "https://github.com/yourusername/soroban-project"
 
 [workspace.dependencies]
-<<<<<<< HEAD
-soroban-sdk = { version = "20.0.0" }
-=======
 soroban-sdk = { version = "20.5.0", default-features = false }
->>>>>>> d5135faf
 soroban-cli = "20.0.0"
 
 # Force compatible versions to fix stellar-xdr dependency conflicts
