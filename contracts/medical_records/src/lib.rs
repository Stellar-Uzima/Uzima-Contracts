--- conflicted
+++ resolved
@@ -1,19 +1,14 @@
-    #![no_std]
+#![no_std]
 
 #[cfg(test)]
 mod test;
 
-<<<<<<< HEAD
-use soroban_sdk::{contract, contractimpl, contracttype, vec, Address, Env, Map, String, Symbol, Vec, contracterror, symbol_short};
-=======
 use soroban_sdk::{
     contract, contracterror, contractimpl, contracttype, panic_with_error, vec, Address, Env, Map,
     String, Symbol, Vec,
 };
->>>>>>> f334d0a8
-
-
-    #[derive(Clone)]
+
+#[derive(Clone)]
 #[contracttype]
 pub enum Role {
     Admin,
@@ -50,13 +45,13 @@
     RecordCount,
 }
 
-const USERS: Symbol = symbol_short!("USERS");
-const ADMINS: Symbol = symbol_short!("ADMINS");
-const RECORDS: Symbol = symbol_short!("RECORDS");
-const PATIENT_RECORDS: Symbol = symbol_short!("PATIENT_R");
+const USERS: Symbol = Symbol::short("USERS");
+const ADMINS: Symbol = Symbol::short("ADMINS");
+const RECORDS: Symbol = Symbol::short("RECORDS");
+const PATIENT_RECORDS: Symbol = Symbol::short("PATIENT_R");
 // Pausable state and recovery storage
-const PAUSED: Symbol = symbol_short!("PAUSED");
-const PROPOSALS: Symbol = symbol_short!("PROPOSALS");
+const PAUSED: Symbol = Symbol::short("PAUSED");
+const PROPOSALS: Symbol = Symbol::short("PROPOSALS");
 const APPROVAL_THRESHOLD: u32 = 2;
 const TIMELOCK_SECS: u64 = 86_400; // 24 hours timelock
 
@@ -193,12 +188,8 @@
         env.storage().persistent().set(&PAUSED, &true);
         // Emit Paused event
         let ts = env.ledger().timestamp();
-<<<<<<< HEAD
-        env.events().publish((symbol_short!("Paused"),), (caller.clone(), ts));
-=======
         env.events()
             .publish((Symbol::short("Paused"),), (caller.clone(), ts));
->>>>>>> f334d0a8
         Ok(true)
     }
 
@@ -211,12 +202,8 @@
         env.storage().persistent().set(&PAUSED, &false);
         // Emit Unpaused event
         let ts = env.ledger().timestamp();
-<<<<<<< HEAD
-        env.events().publish((symbol_short!("Unpaused"),), (caller.clone(), ts));
-=======
         env.events()
             .publish((Symbol::short("Unpaused"),), (caller.clone(), ts));
->>>>>>> f334d0a8
         Ok(true)
     }
 
@@ -590,7 +577,8 @@
         env.storage().persistent().set(&PROPOSALS, &proposals);
 
         // Emit RecoveryExecuted event
-        // env.events().publish((symbol_short!("RecoveryExecuted"),), (caller.clone(), proposal_id, env.ledger().timestamp()));
+        let ts = env.ledger().timestamp();
+        // env.events().publish((Symbol::short("RecoveryExecuted"),), (caller.clone(), proposal_id, ts));
         Ok(true)
     }
 }