#![cfg(test)]

use super::*;
use soroban_sdk::testutils::{Address as _, Ledger, MockAuth, MockAuthInvoke};
use soroban_sdk::{log, Address, Env, String, Vec};

extern crate std;
use std::format;

fn create_contract(env: &Env) -> (MedicalRecordsContractClient, Address) {
    let contract_id = Address::generate(env);
    env.register_contract(&contract_id, MedicalRecordsContract);

    let client = MedicalRecordsContractClient::new(env, &contract_id);
    let admin = Address::generate(&env);
    client.initialize(&admin);
    (client, admin)
}

#[test]
fn test_add_and_get_record() {
    let env = Env::default();
    env.mock_all_auths();

    let (client, admin) = create_contract(&env);
    let doctor = Address::generate(&env);
    let patient = Address::generate(&env);
    let diagnosis = String::from_str(&env, "Common cold");
    let treatment = String::from_str(&env, "Rest and fluids");
    let is_confidential = false;
    let tags = vec![&env, String::from_str(&env, "respiratory")];
    let category = String::from_str(&env, "Modern");
    let treatment_type = String::from_str(&env, "Medication");

    // Initialize and set roles
    client.manage_user(&admin, &doctor, &Role::Doctor);
    client.manage_user(&admin, &patient, &Role::Patient);
<<<<<<< HEAD
    let data_ref = String::from_str(&env, "QmYyQSo1c1Ym7orWxLYvCrM2EmxFTANf8wXmmE7DWjhx");
    let record_id = client.add_record(&doctor, &patient, &diagnosis, &treatment,& is_confidential, &tags, &category, &treatment_type, &data_ref);
=======
    let record_id = client.add_record(
        &doctor,
        &patient,
        &diagnosis,
        &treatment,
        &is_confidential,
        &tags,
        &category,
        &treatment_type,
    );
>>>>>>> f334d0a8

    // Get the record as patient
    let retrieved_record = client.get_record(&patient, &record_id);
    assert!(retrieved_record.is_some());
    let record = retrieved_record.unwrap();
    assert_eq!(record.patient_id, patient);
    assert_eq!(record.diagnosis, diagnosis);
    assert_eq!(record.treatment, treatment);
    assert_eq!(record.is_confidential, false);
}
#[test]
#[should_panic(expected = "Error(Contract, #9)")]
fn test_empty_data_ref() {
    let env = Env::default();
    env.mock_all_auths();
    let (client, admin) = create_contract(&env);
    let doctor = Address::generate(&env);
    let patient = Address::generate(&env);

    client.manage_user(&admin, &doctor, &Role::Doctor);
    client.manage_user(&admin, &patient, &Role::Patient);

    // Empty data_ref should fail
    let _ = client.add_record(
        &doctor, &patient,
        &String::from_str(&env, "Diagnosis"),
        &String::from_str(&env, "Treatment"),
        &false,
        &vec![&env, String::from_str(&env, "tag")],
        &String::from_str(&env, "Modern"),
        &String::from_str(&env, "Medication"),
        &String::from_str(&env, ""),
    );
}

#[test]
#[should_panic(expected = "Error(Contract, #10)")]
fn test_data_ref_too_short() {
    let env = Env::default();
    env.mock_all_auths();
    let (client, admin) = create_contract(&env);
    let doctor = Address::generate(&env);
    let patient = Address::generate(&env);

    client.manage_user(&admin, &doctor, &Role::Doctor);
    client.manage_user(&admin, &patient, &Role::Patient);

    // Data ref shorter than 10 chars should fail
    let _ = client.add_record(
        &doctor, &patient,
        &String::from_str(&env, "Diagnosis"),
        &String::from_str(&env, "Treatment"),
        &false,
        &vec![&env, String::from_str(&env, "tag")],
        &String::from_str(&env, "Modern"),
        &String::from_str(&env, "Medication"),
        &String::from_str(&env, "Qm123"),
    );
}

#[test]
#[should_panic(expected = "Error(Contract, #10)")]
fn test_data_ref_too_long() {
    let env = Env::default();
    env.mock_all_auths();

    let (client, admin) = create_contract(&env);
    let doctor = Address::generate(&env);
    let patient = Address::generate(&env);

    client.manage_user(&admin, &doctor, &Role::Doctor);
    client.manage_user(&admin, &patient, &Role::Patient);

    // Create a string longer than 200 characters (201 chars)
    let long_ref = String::from_str(&env, "Qmaaaaaaaaaaaaaaaaaaaaaaaaaaaaaaaaaaaaaaaaaaaaaaaaaaaaaaaaaaaaaaaaaaaaaaaaaaaaaaaaaaaaaaaaaaaaaaaaaaaaaaaaaaaaaaaaaaaaaaaaaaaaaaaaaaaaaaaaaaaaaaaaaaaaaaaaaaaaaaaaaaaaaaaaaaaaaaaaaaaaaaaaaaaaaaaaaaaaaaa");

    let _ = client.add_record(
        &doctor,
        &patient,
        &String::from_str(&env, "Diagnosis"),
        &String::from_str(&env, "Treatment"),
        &false,
        &vec![&env, String::from_str(&env, "tag")],
        &String::from_str(&env, "Modern"),
        &String::from_str(&env, "Medication"),
        &long_ref,
    );
}

#[test]
fn test_data_ref_boundary_min_length() {
    let env = Env::default();
    env.mock_all_auths();
    let (client, admin) = create_contract(&env);
    let doctor = Address::generate(&env);
    let patient = Address::generate(&env);

    client.manage_user(&admin, &doctor, &Role::Doctor);
    client.manage_user(&admin, &patient, &Role::Patient);

    // Exactly 10 chars (should pass)
    let min_ref = String::from_str(&env, "Qm12345678");
    let record_id = client.add_record(
        &doctor, &patient,
        &String::from_str(&env, "Diagnosis"),
        &String::from_str(&env, "Treatment"),
        &false,
        &vec![&env, String::from_str(&env, "tag")],
        &String::from_str(&env, "Modern"),
        &String::from_str(&env, "Medication"),
        &min_ref,
    );

    let record = client.get_record(&patient, &record_id);
    assert!(record.is_some());
}

#[test]
fn test_data_ref_boundary_max_length() {
    let env = Env::default();
    env.mock_all_auths();

    let (client, admin) = create_contract(&env);
    let doctor = Address::generate(&env);
    let patient = Address::generate(&env);

    client.manage_user(&admin, &doctor, &Role::Doctor);
    client.manage_user(&admin, &patient, &Role::Patient);

    // Exactly 200 characters
    let max_ref = String::from_str(&env, "Qmaaaaaaaaaaaaaaaaaaaaaaaaaaaaaaaaaaaaaaaaaaaaaaaaaaaaaaaaaaaaaaaaaaaaaaaaaaaaaaaaaaaaaaaaaaaaaaaaaaaaaaaaaaaaaaaaaaaaaaaaaaaaaaaaaaaaaaaaaaaaaaaaaaaaaaaaaaaaaaaaaaaaaaaaaaaaaaaaaaaaaaaaaaaaaaaaaaaaa"); // 200 chars

    let record_id = client.add_record(
        &doctor,
        &patient,
        &String::from_str(&env, "Diagnosis"),
        &String::from_str(&env, "Treatment"),
        &false,
        &vec![&env, String::from_str(&env, "tag")],
        &String::from_str(&env, "Modern"),
        &String::from_str(&env, "Medication"),
        &max_ref,
    );

    let record = client.get_record(&patient, &record_id);
    assert!(record.is_some());
}

#[test]
fn test_get_patient_records() {
    let env = Env::default();
    env.mock_all_auths();

    let (client, admin) = create_contract(&env);
    let doctor = Address::generate(&env);
    let patient = Address::generate(&env);
    let diagnosis = String::from_str(&env, "Common cold");
    let treatment = String::from_str(&env, "Rest and fluids");
    let is_confidential = false;
    let tags = vec![&env, String::from_str(&env, "respiratory")];
    let category = String::from_str(&env, "Modern");
    let treatment_type = String::from_str(&env, "Medication");

    client.manage_user(&admin, &doctor, &Role::Doctor);
    client.manage_user(&admin, &patient, &Role::Patient);

    // Add multiple records for the same patient
    let record_id1 = client.add_record(
<<<<<<< HEAD
            &doctor,
            &patient,
            &String::from_str(&env, "Diagnosis 1"),
            &String::from_str(&env, "Treatment 1"),
            &false,
            &vec![&env, String::from_str(&env, "herbal")],
            &String::from_str(&env, "Traditional"),
            &String::from_str(&env, "Herbal Therapy"),
            &String::from_str(&env, "QmYyQSo1c1Ym7orWxLYvCrM2EmxFTANf8wXmmE7DWjhx"), 

        );
=======
        &doctor,
        &patient,
        &String::from_str(&env, "Diagnosis 1"),
        &String::from_str(&env, "Treatment 1"),
        &false,
        &vec![&env, String::from_str(&env, "herbal")],
        &String::from_str(&env, "Traditional"),
        &String::from_str(&env, "Herbal Therapy"),
    );
>>>>>>> f334d0a8

    let record_id2 = client.add_record(
        &doctor,
        &patient,
        &String::from_str(&env, "Diagnosis 2"),
        &String::from_str(&env, "Treatment 2"),
        &true,
        &vec![&env, String::from_str(&env, "spiritual")],
        &String::from_str(&env, "Spiritual"),
        &String::from_str(&env, "Prayer"),
        &String::from_str(&env, "QmYyQSo1c1Ym7orWxLYvCrM2EmxFTANf8wXmmE7DWjhx"), 

    );

    // Patient can access both records
    assert!(client.get_record(&patient, &record_id1).is_some());
    assert!(client.get_record(&patient, &record_id2).is_some());
}

#[test]
fn test_role_based_access() {
    let env = Env::default();
    env.mock_all_auths();

    let (client, admin) = create_contract(&env);
    let doctor = Address::generate(&env);
    let patient = Address::generate(&env);
    let diagnosis = String::from_str(&env, "Common cold");
    let treatment = String::from_str(&env, "Rest and fluids");
    let is_confidential = false;
    let tags = vec![&env, String::from_str(&env, "respiratory")];
    let category = String::from_str(&env, "Modern");
    let treatment_type = String::from_str(&env, "Medication");

    // Admin manages user roles
    client.manage_user(&admin, &doctor, &Role::Doctor);
    client.manage_user(&admin, &patient, &Role::Patient);

    // Doctor adds a confidential record
    let record_id = client.add_record(
        &doctor,
        &patient,
        &String::from_str(&env, "Diagnosis 2"),
        &String::from_str(&env, "Treatment 2"),
        &true,
        &vec![&env, String::from_str(&env, "spiritual")],
        &String::from_str(&env, "Spiritual"),
        &String::from_str(&env, "Prayer"),
        &String::from_str(&env, "QmYyQSo1c1Ym7orWxLYvCrM2EmxFTANf8wXmmE7DWjhx"), 

    );
    // Patient tries to access the record (should succeed)
    let retrieved_record = client.get_record(&patient, &record_id);
    assert!(retrieved_record.is_some());

    // Doctor (creator) tries to access the record (should succeed)
    let retrieved_record = client.get_record(&doctor, &record_id);
    assert!(retrieved_record.is_some());

    // Admin tries to access the record (should succeed)
    let retrieved_record = client.get_record(&admin, &record_id);
    assert!(retrieved_record.is_some());
}

#[test]
#[should_panic(expected = "Error(Contract, #2)")]
fn test_deactivate_user() {
    let env = Env::default();
    env.mock_all_auths();

    let (client, admin) = create_contract(&env);
    let doctor = Address::generate(&env);
    let patient = Address::generate(&env);
    // Admin manages user roles
    client.manage_user(&admin, &doctor, &Role::Doctor);
    client.manage_user(&admin, &patient, &Role::Patient);

    // Deactivate the doctor
    client.deactivate_user(&admin, &doctor);

    // // Try to add a record as the deactivated doctor (should fail)
<<<<<<< HEAD
    let result = client
        .add_record(
            &doctor,
            &patient,
            &String::from_str(&env, "Cold"),
            &String::from_str(&env, "Rest"),
            &false,
            &vec![&env, String::from_str(&env, "herbal")],
            &String::from_str(&env, "Traditional"),
            &String::from_str(&env, "Herbal Therapy"),
            &String::from_str(&env, "QmYyQSo1c1Ym7orWxLYvCrM2EmxFTANf8wXmmE7DWjhx"), 

        );
=======
    let result = client.add_record(
        &doctor,
        &patient,
        &String::from_str(&env, "Cold"),
        &String::from_str(&env, "Rest"),
        &false,
        &vec![&env, String::from_str(&env, "herbal")],
        &String::from_str(&env, "Traditional"),
        &String::from_str(&env, "Herbal Therapy"),
    );
>>>>>>> f334d0a8
}

#[test]
#[should_panic(expected = "Error(Contract, #1)")]
fn test_pause_unpause_blocks_sensitive_functions_panic() {
    let env = Env::default();
    env.mock_all_auths();

    let (client, admin) = create_contract(&env);
    let doctor = Address::generate(&env);
    let patient = Address::generate(&env);

    // Initialize and set up roles
    client.manage_user(&admin, &doctor, &Role::Doctor);
    client.manage_user(&admin, &patient, &Role::Patient);

    // Add a record (not paused)
    let _record_id = client.add_record(
<<<<<<< HEAD
            &doctor,
            &patient,
            &String::from_str(&env, "Diagnosis"),
            &String::from_str(&env, "Treatment"),
            &false,
            &vec![&env, String::from_str(&env, "herbal")],
            &String::from_str(&env, "Traditional"),
            &String::from_str(&env, "Herbal Therapy"),
            &String::from_str(&env, "QmYyQSo1c1Ym7orWxLYvCrM2EmxFTANf8wXmmE7DWjhx"),

=======
        &doctor,
        &patient,
        &String::from_str(&env, "Diagnosis"),
        &String::from_str(&env, "Treatment"),
        &false,
        &vec![&env, String::from_str(&env, "herbal")],
        &String::from_str(&env, "Traditional"),
        &String::from_str(&env, "Herbal Therapy"),
>>>>>>> f334d0a8
    );

    // Pause the contract
    client.pause(&admin);

    // Mutating functions should be blocked when paused
    let r1 = client.manage_user(&admin, &Address::generate(&env), &Role::Doctor);
}

#[test]
fn test_pause_unpause_blocks_sensitive_functions() {
    let env = Env::default();
    env.mock_all_auths();

    let (client, admin) = create_contract(&env);
    let doctor = Address::generate(&env);
    let patient = Address::generate(&env);

    // Initialize and set up roles
    client.manage_user(&admin, &doctor, &Role::Doctor);
    client.manage_user(&admin, &patient, &Role::Patient);

    // Add a record (not paused)
    let _record_id = client.add_record(
<<<<<<< HEAD
            &doctor,
            &patient,
            &String::from_str(&env, "Diagnosis"),
            &String::from_str(&env, "Treatment"),
            &false,
            &vec![&env, String::from_str(&env, "herbal")],
            &String::from_str(&env, "Traditional"),
            &String::from_str(&env, "Herbal Therapy"),
            &String::from_str(&env, "QmYyQSo1c1Ym7orWxLYvCrM2EmxFTANf8wXmmE7DWjhx"), 

=======
        &doctor,
        &patient,
        &String::from_str(&env, "Diagnosis"),
        &String::from_str(&env, "Treatment"),
        &false,
        &vec![&env, String::from_str(&env, "herbal")],
        &String::from_str(&env, "Traditional"),
        &String::from_str(&env, "Herbal Therapy"),
>>>>>>> f334d0a8
    );

    // Pause the contract
    client.pause(&admin);

    // Unpause
    assert!(client.unpause(&admin));

    // Now mutating calls should succeed
    assert!(client.manage_user(&admin, &Address::generate(&env), &Role::Doctor));
    let r3 = client.add_record(
<<<<<<< HEAD
            &doctor,
            &patient,
            &String::from_str(&env, "Diagnosis3"),
            &String::from_str(&env, "Treatment3"),
            &false,
            &vec![&env, String::from_str(&env, "herbal")],
            &String::from_str(&env, "Traditional"),
            &String::from_str(&env, "Herbal Therapy"),
            &String::from_str(&env, "QmYyQSo1c1Ym7orWxLYvCrM2EmxFTANf8wXmmE7DWjhx"), 

        );
=======
        &doctor,
        &patient,
        &String::from_str(&env, "Diagnosis3"),
        &String::from_str(&env, "Treatment3"),
        &false,
        &vec![&env, String::from_str(&env, "herbal")],
        &String::from_str(&env, "Traditional"),
        &String::from_str(&env, "Herbal Therapy"),
    );
>>>>>>> f334d0a8
}

#[test]
#[should_panic(expected = "Error(Contract, #7)")]
fn test_recovery_timelock_and_multisig() {
    let env = Env::default();
    env.mock_all_auths();

    let (client, admin1) = create_contract(&env);

    let admin2 = Address::generate(&env);
    let token = Address::generate(&env);
    let recipient = Address::generate(&env);

    // Initialize and add second admin
    client.manage_user(&admin1, &admin2, &Role::Admin);

    // Propose recovery by admin1
    let proposal_id = client.propose_recovery(&admin1, &token, &recipient, &100i128);
    assert!(proposal_id > 0);

    // Approve by admin2
    client.approve_recovery(&admin2, &proposal_id);

    // Try execute before timelock elapsed -> should error
    let _ = client.execute_recovery(&admin1, &proposal_id);
}

#[test]
fn test_recovery_timelock_and_multisig_success() {
    let env = Env::default();
    env.mock_all_auths();

    let (client, admin1) = create_contract(&env);

    let admin2 = Address::generate(&env);
    let token = Address::generate(&env);
    let recipient = Address::generate(&env);

    // Initialize and add second admin
    client.manage_user(&admin1, &admin2, &Role::Admin);

    // Propose recovery by admin1
    let proposal_id = client.propose_recovery(&admin1, &token, &recipient, &100i128);
    assert!(proposal_id > 0);

    // Approve by admin2
    client.approve_recovery(&admin2, &proposal_id);

    // Advance time beyond timelock
    let now = env.ledger().timestamp();
    env.ledger().with_mut(|l| {
        l.timestamp = now + TIMELOCK_SECS + 1;
    });

    let res = client.execute_recovery(&admin1, &proposal_id);
}

#[test]
fn test_monotonic_record_ids() {
    let env = Env::default();
    env.mock_all_auths();

    let (client, admin) = create_contract(&env);
    let doctor = Address::generate(&env);
    let patient = Address::generate(&env);

    // Initialize and set roles
    client.manage_user(&admin, &doctor, &Role::Doctor);
    client.manage_user(&admin, &patient, &Role::Patient);

    // Add multiple records and verify IDs are monotonically increasing
    let record_id1 = client.add_record(
<<<<<<< HEAD
            &doctor,
            &patient,
            &String::from_str(&env, "Diagnosis 1"),
            &String::from_str(&env, "Treatment 1"),
            &false,
            &vec![&env, String::from_str(&env, "tag1")],
            &String::from_str(&env, "Modern"),
            &String::from_str(&env, "Type1"),
            &String::from_str(&env, "QmYyQSo1c1Ym7orWxLYvCrM2EmxFTANf8wXmmE7DWjhx"),

            
        );

    let record_id2 = client.add_record(
            &doctor,
            &patient,
            &String::from_str(&env, "Diagnosis 2"),
            &String::from_str(&env, "Treatment 2"),
            &false,
            &vec![&env, String::from_str(&env, "tag2")],
            &String::from_str(&env, "Modern"),
            &String::from_str(&env, "Type2"),
            &String::from_str(&env, "QmYyQSo1c1Ym7orWxLYvCrM2EmxFTANf8wXmmE7DWjhx"),

        );

    let record_id3 = client.add_record(
            &doctor,
            &patient,
            &String::from_str(&env, "Diagnosis 3"),
            &String::from_str(&env, "Treatment 3"),
            &false,
            &vec![&env, String::from_str(&env, "tag3")],
            &String::from_str(&env, "Modern"),
            &String::from_str(&env, "Type3"),
            &String::from_str(&env, "QmYyQSo1c1Ym7orWxLYvCrM2EmxFTANf8wXmmE7DWjhx"), 

        );
=======
        &doctor,
        &patient,
        &String::from_str(&env, "Diagnosis 1"),
        &String::from_str(&env, "Treatment 1"),
        &false,
        &vec![&env, String::from_str(&env, "tag1")],
        &String::from_str(&env, "Modern"),
        &String::from_str(&env, "Type1"),
    );

    let record_id2 = client.add_record(
        &doctor,
        &patient,
        &String::from_str(&env, "Diagnosis 2"),
        &String::from_str(&env, "Treatment 2"),
        &false,
        &vec![&env, String::from_str(&env, "tag2")],
        &String::from_str(&env, "Modern"),
        &String::from_str(&env, "Type2"),
    );

    let record_id3 = client.add_record(
        &doctor,
        &patient,
        &String::from_str(&env, "Diagnosis 3"),
        &String::from_str(&env, "Treatment 3"),
        &false,
        &vec![&env, String::from_str(&env, "tag3")],
        &String::from_str(&env, "Modern"),
        &String::from_str(&env, "Type3"),
    );
>>>>>>> f334d0a8

    // Verify IDs are monotonically increasing
    assert_eq!(record_id1, 1);
    assert_eq!(record_id2, 2);
    assert_eq!(record_id3, 3);
    assert!(record_id2 > record_id1);
    assert!(record_id3 > record_id2);
}

#[test]
fn test_unique_record_ids() {
    let env = Env::default();
    env.mock_all_auths();

    let (client, admin) = create_contract(&env);
    let doctor1 = Address::generate(&env);
    let doctor2 = Address::generate(&env);
    let patient = Address::generate(&env);

    // Initialize and set roles
    client.manage_user(&admin, &doctor1, &Role::Doctor);
    client.manage_user(&admin, &doctor2, &Role::Doctor);
    client.manage_user(&admin, &patient, &Role::Patient);

    // Add records from different doctors
    let record_id1 = client.add_record(
<<<<<<< HEAD
            &doctor1,
            &patient,
            &String::from_str(&env, "Diagnosis A"),
            &String::from_str(&env, "Treatment A"),
            &false,
            &vec![&env, String::from_str(&env, "tag")],
            &String::from_str(&env, "Modern"),
            &String::from_str(&env, "TypeA"),
            &String::from_str(&env, "QmYyQSo1c1Ym7orWxLYvCrM2EmxFTANf8wXmmE7DWjhx"), 

        );

    let record_id2 = client.add_record(
            &doctor2,
            &patient,
            &String::from_str(&env, "Diagnosis B"),
            &String::from_str(&env, "Treatment B"),
            &false,
            &vec![&env, String::from_str(&env, "tag")],
            &String::from_str(&env, "Modern"),
            &String::from_str(&env, "TypeB"),
            &String::from_str(&env, "QmYyQSo1c1Ym7orWxLYvCrM2EmxFTANf8wXmmE7DWjhx"), 

        );
=======
        &doctor1,
        &patient,
        &String::from_str(&env, "Diagnosis A"),
        &String::from_str(&env, "Treatment A"),
        &false,
        &vec![&env, String::from_str(&env, "tag")],
        &String::from_str(&env, "Modern"),
        &String::from_str(&env, "TypeA"),
    );

    let record_id2 = client.add_record(
        &doctor2,
        &patient,
        &String::from_str(&env, "Diagnosis B"),
        &String::from_str(&env, "Treatment B"),
        &false,
        &vec![&env, String::from_str(&env, "tag")],
        &String::from_str(&env, "Modern"),
        &String::from_str(&env, "TypeB"),
    );
>>>>>>> f334d0a8

    // Verify all IDs are unique
    assert_ne!(record_id1, record_id2);
}

#[test]
fn test_record_ordering() {
    let env = Env::default();
    env.mock_all_auths();

    let (client, admin) = create_contract(&env);

    let doctor = Address::generate(&env);
    let patient = Address::generate(&env);

    // Initialize and set roles
    client.manage_user(&admin, &doctor, &Role::Doctor);
    client.manage_user(&admin, &patient, &Role::Patient);

    // Add records in sequence
    let mut record_ids: Vec<u64> = Vec::new(&env);
    for i in 0..5 {
        let id = client.add_record(
<<<<<<< HEAD
                &doctor,
                &patient,
                &String::from_str(&env, &format!("Diagnosis {}", i)),
                &String::from_str(&env, &format!("Treatment {}", i)),
                &false,
                &vec![&env, String::from_str(&env, "tag")],
                &String::from_str(&env, "Modern"),
                &String::from_str(&env, "Type"),
                &String::from_str(&env, "QmYyQSo1c1Ym7orWxLYvCrM2EmxFTANf8wXmmE7DWjhx"), 

            );
=======
            &doctor,
            &patient,
            &String::from_str(&env, &format!("Diagnosis {}", i)),
            &String::from_str(&env, &format!("Treatment {}", i)),
            &false,
            &vec![&env, String::from_str(&env, "tag")],
            &String::from_str(&env, "Modern"),
            &String::from_str(&env, "Type"),
        );
>>>>>>> f334d0a8
        record_ids.push_back(id);
    }

    // Verify ordering is preserved
    for i in 1..record_ids.len() {
        assert!(record_ids.get(i).unwrap() > record_ids.get(i - 1).unwrap());
    }
}

#[test]
fn test_record_counter_isolation() {
    let env = Env::default();
    env.mock_all_auths();

    let (client, admin) = create_contract(&env);
    let doctor = Address::generate(&env);
    let patient = Address::generate(&env);

    // Initialize and set roles
    client.manage_user(&admin, &doctor, &Role::Doctor);
    client.manage_user(&admin, &patient, &Role::Patient);

    // Add first record
    let record_id1 = client.add_record(
<<<<<<< HEAD
            &doctor,
            &patient,
            &String::from_str(&env, "Diagnosis"),
            &String::from_str(&env, "Treatment"),
            &false,
            &vec![&env, String::from_str(&env, "tag")],
            &String::from_str(&env, "Modern"),
            &String::from_str(&env, "Type"),
            &String::from_str(&env, "QmYyQSo1c1Ym7orWxLYvCrM2EmxFTANf8wXmmE7DWjhx"), 

        );
=======
        &doctor,
        &patient,
        &String::from_str(&env, "Diagnosis"),
        &String::from_str(&env, "Treatment"),
        &false,
        &vec![&env, String::from_str(&env, "tag")],
        &String::from_str(&env, "Modern"),
        &String::from_str(&env, "Type"),
    );
>>>>>>> f334d0a8

    // Create a recovery proposal (also uses the counter)
    let proposal_id = client.mock_all_auths().propose_recovery(
        &admin,
        &Address::generate(&env),
        &Address::generate(&env),
        &100i128,
    );

    // Add another record
    let record_id2 = client.add_record(
<<<<<<< HEAD
            &doctor,
            &patient,
            &String::from_str(&env, "Diagnosis 2"),
            &String::from_str(&env, "Treatment 2"),
            &false,
            &vec![&env, String::from_str(&env, "tag")],
            &String::from_str(&env, "Modern"),
            &String::from_str(&env, "Type"),
            &String::from_str(&env, "QmYyQSo1c1Ym7orWxLYvCrM2EmxFTANf8wXmmE7DWjhx"), 

        );
=======
        &doctor,
        &patient,
        &String::from_str(&env, "Diagnosis 2"),
        &String::from_str(&env, "Treatment 2"),
        &false,
        &vec![&env, String::from_str(&env, "tag")],
        &String::from_str(&env, "Modern"),
        &String::from_str(&env, "Type"),
    );
>>>>>>> f334d0a8

    // Verify all IDs are unique and monotonic
    assert_eq!(record_id1, 1);
    assert_eq!(proposal_id, 2);
    assert_eq!(record_id2, 3);
    assert!(proposal_id > record_id1);
    assert!(record_id2 > proposal_id);
}

#[test]
fn test_get_history_pagination_and_access() {
    let env = Env::default();
    env.mock_all_auths();

    let (client, admin) = create_contract(&env);
    let doctor = Address::generate(&env);
    let doctor1 = Address::generate(&env);
    let doctor2 = Address::generate(&env);
    let patient = Address::generate(&env);
    let diagnosis1 = String::from_str(&env, "Diagnosis 1");
    let treatment1 = String::from_str(&env, "Treatment 1");
    let diagnosis2 = String::from_str(&env, "Diagnosis 2");
    let treatment2 = String::from_str(&env, "Treatment 2");
    let diagnosis3 = String::from_str(&env, "Diagnosis 3");
    let treatment3 = String::from_str(&env, "Treatment 3");

    // Initialize and set roles
    client.manage_user(&admin, &doctor1, &Role::Doctor);
    client.manage_user(&admin, &doctor2, &Role::Doctor);
    client.manage_user(&admin, &patient, &Role::Patient);

    // Add records with different doctors and confidentiality
    let _ = client.add_record(
<<<<<<< HEAD
            &doctor1,
            &patient,
            &diagnosis1,
            &treatment1,
            &false, // non-confidential
            &vec![&env, String::from_str(&env, "tag1")],
            &String::from_str(&env, "Modern"),
            &String::from_str(&env, "Medication"),
            &String::from_str(&env, "QmYyQSo1c1Ym7orWxLYvCrM2EmxFTANf8wXmmE7DWjhx"), 

        );

    let _ = client.add_record(
            &doctor1,
            &patient,
            &diagnosis2,
            &treatment2,
            &true, // confidential
            &vec![&env, String::from_str(&env, "tag2")],
            &String::from_str(&env, "Traditional"),
            &String::from_str(&env, "Herbal"),
            &String::from_str(&env, "QmYyQSo1c1Ym7orWxLYvCrM2EmxFTANf8wXmmE7DWjhx"), 

        );

    let record_id3 = client.add_record(
            &doctor1,
            &patient,
            &diagnosis3,
            &treatment3,
            &false, // non-confidential
            &vec![&env, String::from_str(&env, "tag3")],
            &String::from_str(&env, "Modern"),
            &String::from_str(&env, "Surgery"),
            &String::from_str(&env, "QmYyQSo1c1Ym7orWxLYvCrM2EmxFTANf8wXmmE7DWjhx"), 

        );
=======
        &doctor1,
        &patient,
        &diagnosis1,
        &treatment1,
        &false, // non-confidential
        &vec![&env, String::from_str(&env, "tag1")],
        &String::from_str(&env, "Modern"),
        &String::from_str(&env, "Medication"),
    );

    let _ = client.add_record(
        &doctor1,
        &patient,
        &diagnosis2,
        &treatment2,
        &true, // confidential
        &vec![&env, String::from_str(&env, "tag2")],
        &String::from_str(&env, "Traditional"),
        &String::from_str(&env, "Herbal"),
    );

    let record_id3 = client.add_record(
        &doctor1,
        &patient,
        &diagnosis3,
        &treatment3,
        &false, // non-confidential
        &vec![&env, String::from_str(&env, "tag3")],
        &String::from_str(&env, "Modern"),
        &String::from_str(&env, "Surgery"),
    );
>>>>>>> f334d0a8

    // Patient gets full history (page 0, size 3) - should get all 3
    let history = client.get_history(&patient, &patient, &0u32, &3u32);
    assert_eq!(history.len(), 3);

    let history_doc2 = client.get_history(&doctor2, &patient, &0u32, &1u32);
    assert_eq!(history_doc2.len(), 1);

    let history_doc2_page2 = client.get_history(&doctor2, &patient, &2u32, &1u32);
    assert_eq!(history_doc2_page2.len(), 1);
    assert_eq!(history_doc2_page2.get(0u32).unwrap().0, record_id3);

    let history_doc2_full = client.get_history(&doctor2, &patient, &0u32, &3u32);
    assert_eq!(history_doc2_full.len(), 2);

    let history_admin = client.get_history(&admin, &patient, &0u32, &3u32);
    assert_eq!(history_admin.len(), 3);

    let empty_page = client
        .mock_all_auths()
        .get_history(&patient, &patient, &3u32, &1u32);
    assert_eq!(empty_page.len(), 0);
}<|MERGE_RESOLUTION|>--- conflicted
+++ resolved
@@ -35,10 +35,7 @@
     // Initialize and set roles
     client.manage_user(&admin, &doctor, &Role::Doctor);
     client.manage_user(&admin, &patient, &Role::Patient);
-<<<<<<< HEAD
     let data_ref = String::from_str(&env, "QmYyQSo1c1Ym7orWxLYvCrM2EmxFTANf8wXmmE7DWjhx");
-    let record_id = client.add_record(&doctor, &patient, &diagnosis, &treatment,& is_confidential, &tags, &category, &treatment_type, &data_ref);
-=======
     let record_id = client.add_record(
         &doctor,
         &patient,
@@ -48,8 +45,8 @@
         &tags,
         &category,
         &treatment_type,
-    );
->>>>>>> f334d0a8
+        &data_ref
+    );
 
     // Get the record as patient
     let retrieved_record = client.get_record(&patient, &record_id);
@@ -218,19 +215,6 @@
 
     // Add multiple records for the same patient
     let record_id1 = client.add_record(
-<<<<<<< HEAD
-            &doctor,
-            &patient,
-            &String::from_str(&env, "Diagnosis 1"),
-            &String::from_str(&env, "Treatment 1"),
-            &false,
-            &vec![&env, String::from_str(&env, "herbal")],
-            &String::from_str(&env, "Traditional"),
-            &String::from_str(&env, "Herbal Therapy"),
-            &String::from_str(&env, "QmYyQSo1c1Ym7orWxLYvCrM2EmxFTANf8wXmmE7DWjhx"), 
-
-        );
-=======
         &doctor,
         &patient,
         &String::from_str(&env, "Diagnosis 1"),
@@ -239,8 +223,9 @@
         &vec![&env, String::from_str(&env, "herbal")],
         &String::from_str(&env, "Traditional"),
         &String::from_str(&env, "Herbal Therapy"),
-    );
->>>>>>> f334d0a8
+        &String::from_str(&env, "QmYyQSo1c1Ym7orWxLYvCrM2EmxFTANf8wXmmE7DWjhx"),
+
+    );
 
     let record_id2 = client.add_record(
         &doctor,
@@ -251,7 +236,7 @@
         &vec![&env, String::from_str(&env, "spiritual")],
         &String::from_str(&env, "Spiritual"),
         &String::from_str(&env, "Prayer"),
-        &String::from_str(&env, "QmYyQSo1c1Ym7orWxLYvCrM2EmxFTANf8wXmmE7DWjhx"), 
+        &String::from_str(&env, "QmYyQSo1c1Ym7orWxLYvCrM2EmxFTANf8wXmmE7DWjhx"),
 
     );
 
@@ -289,7 +274,7 @@
         &vec![&env, String::from_str(&env, "spiritual")],
         &String::from_str(&env, "Spiritual"),
         &String::from_str(&env, "Prayer"),
-        &String::from_str(&env, "QmYyQSo1c1Ym7orWxLYvCrM2EmxFTANf8wXmmE7DWjhx"), 
+        &String::from_str(&env, "QmYyQSo1c1Ym7orWxLYvCrM2EmxFTANf8wXmmE7DWjhx"),
 
     );
     // Patient tries to access the record (should succeed)
@@ -322,21 +307,6 @@
     client.deactivate_user(&admin, &doctor);
 
     // // Try to add a record as the deactivated doctor (should fail)
-<<<<<<< HEAD
-    let result = client
-        .add_record(
-            &doctor,
-            &patient,
-            &String::from_str(&env, "Cold"),
-            &String::from_str(&env, "Rest"),
-            &false,
-            &vec![&env, String::from_str(&env, "herbal")],
-            &String::from_str(&env, "Traditional"),
-            &String::from_str(&env, "Herbal Therapy"),
-            &String::from_str(&env, "QmYyQSo1c1Ym7orWxLYvCrM2EmxFTANf8wXmmE7DWjhx"), 
-
-        );
-=======
     let result = client.add_record(
         &doctor,
         &patient,
@@ -346,8 +316,9 @@
         &vec![&env, String::from_str(&env, "herbal")],
         &String::from_str(&env, "Traditional"),
         &String::from_str(&env, "Herbal Therapy"),
-    );
->>>>>>> f334d0a8
+        &String::from_str(&env, "QmYyQSo1c1Ym7orWxLYvCrM2EmxFTANf8wXmmE7DWjhx"),
+
+    );
 }
 
 #[test]
@@ -366,18 +337,6 @@
 
     // Add a record (not paused)
     let _record_id = client.add_record(
-<<<<<<< HEAD
-            &doctor,
-            &patient,
-            &String::from_str(&env, "Diagnosis"),
-            &String::from_str(&env, "Treatment"),
-            &false,
-            &vec![&env, String::from_str(&env, "herbal")],
-            &String::from_str(&env, "Traditional"),
-            &String::from_str(&env, "Herbal Therapy"),
-            &String::from_str(&env, "QmYyQSo1c1Ym7orWxLYvCrM2EmxFTANf8wXmmE7DWjhx"),
-
-=======
         &doctor,
         &patient,
         &String::from_str(&env, "Diagnosis"),
@@ -386,7 +345,8 @@
         &vec![&env, String::from_str(&env, "herbal")],
         &String::from_str(&env, "Traditional"),
         &String::from_str(&env, "Herbal Therapy"),
->>>>>>> f334d0a8
+        &String::from_str(&env, "QmYyQSo1c1Ym7orWxLYvCrM2EmxFTANf8wXmmE7DWjhx"),
+
     );
 
     // Pause the contract
@@ -411,18 +371,6 @@
 
     // Add a record (not paused)
     let _record_id = client.add_record(
-<<<<<<< HEAD
-            &doctor,
-            &patient,
-            &String::from_str(&env, "Diagnosis"),
-            &String::from_str(&env, "Treatment"),
-            &false,
-            &vec![&env, String::from_str(&env, "herbal")],
-            &String::from_str(&env, "Traditional"),
-            &String::from_str(&env, "Herbal Therapy"),
-            &String::from_str(&env, "QmYyQSo1c1Ym7orWxLYvCrM2EmxFTANf8wXmmE7DWjhx"), 
-
-=======
         &doctor,
         &patient,
         &String::from_str(&env, "Diagnosis"),
@@ -431,7 +379,8 @@
         &vec![&env, String::from_str(&env, "herbal")],
         &String::from_str(&env, "Traditional"),
         &String::from_str(&env, "Herbal Therapy"),
->>>>>>> f334d0a8
+        &String::from_str(&env, "QmYyQSo1c1Ym7orWxLYvCrM2EmxFTANf8wXmmE7DWjhx"),
+
     );
 
     // Pause the contract
@@ -443,19 +392,6 @@
     // Now mutating calls should succeed
     assert!(client.manage_user(&admin, &Address::generate(&env), &Role::Doctor));
     let r3 = client.add_record(
-<<<<<<< HEAD
-            &doctor,
-            &patient,
-            &String::from_str(&env, "Diagnosis3"),
-            &String::from_str(&env, "Treatment3"),
-            &false,
-            &vec![&env, String::from_str(&env, "herbal")],
-            &String::from_str(&env, "Traditional"),
-            &String::from_str(&env, "Herbal Therapy"),
-            &String::from_str(&env, "QmYyQSo1c1Ym7orWxLYvCrM2EmxFTANf8wXmmE7DWjhx"), 
-
-        );
-=======
         &doctor,
         &patient,
         &String::from_str(&env, "Diagnosis3"),
@@ -464,8 +400,9 @@
         &vec![&env, String::from_str(&env, "herbal")],
         &String::from_str(&env, "Traditional"),
         &String::from_str(&env, "Herbal Therapy"),
-    );
->>>>>>> f334d0a8
+        &String::from_str(&env, "QmYyQSo1c1Ym7orWxLYvCrM2EmxFTANf8wXmmE7DWjhx"),
+
+    );
 }
 
 #[test]
@@ -539,46 +476,6 @@
 
     // Add multiple records and verify IDs are monotonically increasing
     let record_id1 = client.add_record(
-<<<<<<< HEAD
-            &doctor,
-            &patient,
-            &String::from_str(&env, "Diagnosis 1"),
-            &String::from_str(&env, "Treatment 1"),
-            &false,
-            &vec![&env, String::from_str(&env, "tag1")],
-            &String::from_str(&env, "Modern"),
-            &String::from_str(&env, "Type1"),
-            &String::from_str(&env, "QmYyQSo1c1Ym7orWxLYvCrM2EmxFTANf8wXmmE7DWjhx"),
-
-            
-        );
-
-    let record_id2 = client.add_record(
-            &doctor,
-            &patient,
-            &String::from_str(&env, "Diagnosis 2"),
-            &String::from_str(&env, "Treatment 2"),
-            &false,
-            &vec![&env, String::from_str(&env, "tag2")],
-            &String::from_str(&env, "Modern"),
-            &String::from_str(&env, "Type2"),
-            &String::from_str(&env, "QmYyQSo1c1Ym7orWxLYvCrM2EmxFTANf8wXmmE7DWjhx"),
-
-        );
-
-    let record_id3 = client.add_record(
-            &doctor,
-            &patient,
-            &String::from_str(&env, "Diagnosis 3"),
-            &String::from_str(&env, "Treatment 3"),
-            &false,
-            &vec![&env, String::from_str(&env, "tag3")],
-            &String::from_str(&env, "Modern"),
-            &String::from_str(&env, "Type3"),
-            &String::from_str(&env, "QmYyQSo1c1Ym7orWxLYvCrM2EmxFTANf8wXmmE7DWjhx"), 
-
-        );
-=======
         &doctor,
         &patient,
         &String::from_str(&env, "Diagnosis 1"),
@@ -587,6 +484,8 @@
         &vec![&env, String::from_str(&env, "tag1")],
         &String::from_str(&env, "Modern"),
         &String::from_str(&env, "Type1"),
+        &String::from_str(&env, "QmYyQSo1c1Ym7orWxLYvCrM2EmxFTANf8wXmmE7DWjhx"),
+
     );
 
     let record_id2 = client.add_record(
@@ -598,6 +497,8 @@
         &vec![&env, String::from_str(&env, "tag2")],
         &String::from_str(&env, "Modern"),
         &String::from_str(&env, "Type2"),
+        &String::from_str(&env, "QmYyQSo1c1Ym7orWxLYvCrM2EmxFTANf8wXmmE7DWjhx"),
+
     );
 
     let record_id3 = client.add_record(
@@ -609,8 +510,9 @@
         &vec![&env, String::from_str(&env, "tag3")],
         &String::from_str(&env, "Modern"),
         &String::from_str(&env, "Type3"),
-    );
->>>>>>> f334d0a8
+        &String::from_str(&env, "QmYyQSo1c1Ym7orWxLYvCrM2EmxFTANf8wXmmE7DWjhx"),
+
+    );
 
     // Verify IDs are monotonically increasing
     assert_eq!(record_id1, 1);
@@ -637,32 +539,6 @@
 
     // Add records from different doctors
     let record_id1 = client.add_record(
-<<<<<<< HEAD
-            &doctor1,
-            &patient,
-            &String::from_str(&env, "Diagnosis A"),
-            &String::from_str(&env, "Treatment A"),
-            &false,
-            &vec![&env, String::from_str(&env, "tag")],
-            &String::from_str(&env, "Modern"),
-            &String::from_str(&env, "TypeA"),
-            &String::from_str(&env, "QmYyQSo1c1Ym7orWxLYvCrM2EmxFTANf8wXmmE7DWjhx"), 
-
-        );
-
-    let record_id2 = client.add_record(
-            &doctor2,
-            &patient,
-            &String::from_str(&env, "Diagnosis B"),
-            &String::from_str(&env, "Treatment B"),
-            &false,
-            &vec![&env, String::from_str(&env, "tag")],
-            &String::from_str(&env, "Modern"),
-            &String::from_str(&env, "TypeB"),
-            &String::from_str(&env, "QmYyQSo1c1Ym7orWxLYvCrM2EmxFTANf8wXmmE7DWjhx"), 
-
-        );
-=======
         &doctor1,
         &patient,
         &String::from_str(&env, "Diagnosis A"),
@@ -671,6 +547,8 @@
         &vec![&env, String::from_str(&env, "tag")],
         &String::from_str(&env, "Modern"),
         &String::from_str(&env, "TypeA"),
+        &String::from_str(&env, "QmYyQSo1c1Ym7orWxLYvCrM2EmxFTANf8wXmmE7DWjhx"),
+
     );
 
     let record_id2 = client.add_record(
@@ -682,8 +560,9 @@
         &vec![&env, String::from_str(&env, "tag")],
         &String::from_str(&env, "Modern"),
         &String::from_str(&env, "TypeB"),
-    );
->>>>>>> f334d0a8
+        &String::from_str(&env, "QmYyQSo1c1Ym7orWxLYvCrM2EmxFTANf8wXmmE7DWjhx"),
+
+    );
 
     // Verify all IDs are unique
     assert_ne!(record_id1, record_id2);
@@ -707,19 +586,6 @@
     let mut record_ids: Vec<u64> = Vec::new(&env);
     for i in 0..5 {
         let id = client.add_record(
-<<<<<<< HEAD
-                &doctor,
-                &patient,
-                &String::from_str(&env, &format!("Diagnosis {}", i)),
-                &String::from_str(&env, &format!("Treatment {}", i)),
-                &false,
-                &vec![&env, String::from_str(&env, "tag")],
-                &String::from_str(&env, "Modern"),
-                &String::from_str(&env, "Type"),
-                &String::from_str(&env, "QmYyQSo1c1Ym7orWxLYvCrM2EmxFTANf8wXmmE7DWjhx"), 
-
-            );
-=======
             &doctor,
             &patient,
             &String::from_str(&env, &format!("Diagnosis {}", i)),
@@ -728,8 +594,9 @@
             &vec![&env, String::from_str(&env, "tag")],
             &String::from_str(&env, "Modern"),
             &String::from_str(&env, "Type"),
+            &String::from_str(&env, "QmYyQSo1c1Ym7orWxLYvCrM2EmxFTANf8wXmmE7DWjhx"),
+
         );
->>>>>>> f334d0a8
         record_ids.push_back(id);
     }
 
@@ -754,19 +621,6 @@
 
     // Add first record
     let record_id1 = client.add_record(
-<<<<<<< HEAD
-            &doctor,
-            &patient,
-            &String::from_str(&env, "Diagnosis"),
-            &String::from_str(&env, "Treatment"),
-            &false,
-            &vec![&env, String::from_str(&env, "tag")],
-            &String::from_str(&env, "Modern"),
-            &String::from_str(&env, "Type"),
-            &String::from_str(&env, "QmYyQSo1c1Ym7orWxLYvCrM2EmxFTANf8wXmmE7DWjhx"), 
-
-        );
-=======
         &doctor,
         &patient,
         &String::from_str(&env, "Diagnosis"),
@@ -775,8 +629,9 @@
         &vec![&env, String::from_str(&env, "tag")],
         &String::from_str(&env, "Modern"),
         &String::from_str(&env, "Type"),
-    );
->>>>>>> f334d0a8
+        &String::from_str(&env, "QmYyQSo1c1Ym7orWxLYvCrM2EmxFTANf8wXmmE7DWjhx"),
+
+    );
 
     // Create a recovery proposal (also uses the counter)
     let proposal_id = client.mock_all_auths().propose_recovery(
@@ -788,19 +643,6 @@
 
     // Add another record
     let record_id2 = client.add_record(
-<<<<<<< HEAD
-            &doctor,
-            &patient,
-            &String::from_str(&env, "Diagnosis 2"),
-            &String::from_str(&env, "Treatment 2"),
-            &false,
-            &vec![&env, String::from_str(&env, "tag")],
-            &String::from_str(&env, "Modern"),
-            &String::from_str(&env, "Type"),
-            &String::from_str(&env, "QmYyQSo1c1Ym7orWxLYvCrM2EmxFTANf8wXmmE7DWjhx"), 
-
-        );
-=======
         &doctor,
         &patient,
         &String::from_str(&env, "Diagnosis 2"),
@@ -809,8 +651,9 @@
         &vec![&env, String::from_str(&env, "tag")],
         &String::from_str(&env, "Modern"),
         &String::from_str(&env, "Type"),
-    );
->>>>>>> f334d0a8
+        &String::from_str(&env, "QmYyQSo1c1Ym7orWxLYvCrM2EmxFTANf8wXmmE7DWjhx"),
+
+    );
 
     // Verify all IDs are unique and monotonic
     assert_eq!(record_id1, 1);
@@ -844,45 +687,6 @@
 
     // Add records with different doctors and confidentiality
     let _ = client.add_record(
-<<<<<<< HEAD
-            &doctor1,
-            &patient,
-            &diagnosis1,
-            &treatment1,
-            &false, // non-confidential
-            &vec![&env, String::from_str(&env, "tag1")],
-            &String::from_str(&env, "Modern"),
-            &String::from_str(&env, "Medication"),
-            &String::from_str(&env, "QmYyQSo1c1Ym7orWxLYvCrM2EmxFTANf8wXmmE7DWjhx"), 
-
-        );
-
-    let _ = client.add_record(
-            &doctor1,
-            &patient,
-            &diagnosis2,
-            &treatment2,
-            &true, // confidential
-            &vec![&env, String::from_str(&env, "tag2")],
-            &String::from_str(&env, "Traditional"),
-            &String::from_str(&env, "Herbal"),
-            &String::from_str(&env, "QmYyQSo1c1Ym7orWxLYvCrM2EmxFTANf8wXmmE7DWjhx"), 
-
-        );
-
-    let record_id3 = client.add_record(
-            &doctor1,
-            &patient,
-            &diagnosis3,
-            &treatment3,
-            &false, // non-confidential
-            &vec![&env, String::from_str(&env, "tag3")],
-            &String::from_str(&env, "Modern"),
-            &String::from_str(&env, "Surgery"),
-            &String::from_str(&env, "QmYyQSo1c1Ym7orWxLYvCrM2EmxFTANf8wXmmE7DWjhx"), 
-
-        );
-=======
         &doctor1,
         &patient,
         &diagnosis1,
@@ -891,6 +695,8 @@
         &vec![&env, String::from_str(&env, "tag1")],
         &String::from_str(&env, "Modern"),
         &String::from_str(&env, "Medication"),
+        &String::from_str(&env, "QmYyQSo1c1Ym7orWxLYvCrM2EmxFTANf8wXmmE7DWjhx"),
+
     );
 
     let _ = client.add_record(
@@ -902,6 +708,8 @@
         &vec![&env, String::from_str(&env, "tag2")],
         &String::from_str(&env, "Traditional"),
         &String::from_str(&env, "Herbal"),
+        &String::from_str(&env, "QmYyQSo1c1Ym7orWxLYvCrM2EmxFTANf8wXmmE7DWjhx"),
+
     );
 
     let record_id3 = client.add_record(
@@ -913,8 +721,9 @@
         &vec![&env, String::from_str(&env, "tag3")],
         &String::from_str(&env, "Modern"),
         &String::from_str(&env, "Surgery"),
-    );
->>>>>>> f334d0a8
+        &String::from_str(&env, "QmYyQSo1c1Ym7orWxLYvCrM2EmxFTANf8wXmmE7DWjhx"),
+
+    );
 
     // Patient gets full history (page 0, size 3) - should get all 3
     let history = client.get_history(&patient, &patient, &0u32, &3u32);
